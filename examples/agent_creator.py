--- conflicted
+++ resolved
@@ -5,13 +5,9 @@
 """
 import re
 
-<<<<<<< HEAD
-=======
+from metagpt.actions import Action
+from metagpt.config import CONFIG
 from metagpt.const import METAGPT_ROOT
-from metagpt.config import CONFIG
->>>>>>> 5b5d6d92
-from metagpt.actions import Action
-from metagpt.const import PROJECT_ROOT, WORKSPACE_ROOT
 from metagpt.logs import logger
 from metagpt.roles import Role
 from metagpt.schema import Message
