# -*- coding: utf-8 -*-
# @Author  : stellahong (stellahong@fuzhi.ai)
# @Desc    :
import asyncio

from metagpt.roles.di.mgx import MGX

requirement = (
    # "design a game using Gym (an open source Python library), including a graphical interface and interactive gameplay"
<<<<<<< HEAD
    'Create a "2048 game"'
=======
    # "帮我把pip的源设置成：https://pypi.tuna.tsinghua.edu.cn/simple"
    # "This is a website url does not require login: https://demosc.chinaz.net/Files/DownLoad//moban/202404/moban7767 please write a similar web page,developed in vue language, The package.json dependency must be generated"
    "I would like to imitate the website available at https://demosc.chinaz.net/Files/DownLoad//moban/202404/moban7767. Could you please browse through it?"
>>>>>>> 4d828bb6
)


async def main(requirement: str = ""):
    mgx = MGX(use_intent=True)
    await mgx.run(requirement)


if __name__ == "__main__":
    asyncio.run(main(requirement))<|MERGE_RESOLUTION|>--- conflicted
+++ resolved
@@ -7,18 +7,12 @@
 
 requirement = (
     # "design a game using Gym (an open source Python library), including a graphical interface and interactive gameplay"
-<<<<<<< HEAD
     'Create a "2048 game"'
-=======
-    # "帮我把pip的源设置成：https://pypi.tuna.tsinghua.edu.cn/simple"
-    # "This is a website url does not require login: https://demosc.chinaz.net/Files/DownLoad//moban/202404/moban7767 please write a similar web page,developed in vue language, The package.json dependency must be generated"
-    "I would like to imitate the website available at https://demosc.chinaz.net/Files/DownLoad//moban/202404/moban7767. Could you please browse through it?"
->>>>>>> 4d828bb6
 )
 
 
 async def main(requirement: str = ""):
-    mgx = MGX(use_intent=True)
+    mgx = MGX(use_intent=True, tools=["<all>"])
     await mgx.run(requirement)
 
 
