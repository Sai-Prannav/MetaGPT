#!/usr/bin/env python3
# _*_ coding: utf-8 _*_
"""
@Time    : 2023/12/27
@Author  : mashenquan
@File    : test_redis.py
"""

import mock
import pytest

from metagpt.config2 import Config
from metagpt.utils.redis import Redis


async def async_mock_from_url(*args, **kwargs):
    mock_client = mock.AsyncMock()
    mock_client.set.return_value = None
    mock_client.get.side_effect = [b"test", b""]
    return mock_client


@pytest.mark.asyncio
<<<<<<< HEAD
async def test_redis():
    redis = Config.default().redis
=======
@mock.patch("aioredis.from_url", return_value=async_mock_from_url())
async def test_redis(mock_from_url):
    # Mock
    # mock_client = mock.AsyncMock()
    # mock_client.set.return_value=None
    # mock_client.get.side_effect = [b'test', b'']
    # mock_from_url.return_value = mock_client

    # Prerequisites
    CONFIG.REDIS_HOST = "MOCK_REDIS_HOST"
    CONFIG.REDIS_PORT = "MOCK_REDIS_PORT"
    CONFIG.REDIS_PASSWORD = "MOCK_REDIS_PASSWORD"
    CONFIG.REDIS_DB = 0
>>>>>>> 5a0b25fa

    conn = Redis(redis)
    await conn.set("test", "test", timeout_sec=0)
    assert await conn.get("test") == b"test"
    await conn.close()


if __name__ == "__main__":
    pytest.main([__file__, "-s"])<|MERGE_RESOLUTION|>--- conflicted
+++ resolved
@@ -21,24 +21,9 @@
 
 
 @pytest.mark.asyncio
-<<<<<<< HEAD
+@mock.patch("aioredis.from_url", return_value=async_mock_from_url())
 async def test_redis():
     redis = Config.default().redis
-=======
-@mock.patch("aioredis.from_url", return_value=async_mock_from_url())
-async def test_redis(mock_from_url):
-    # Mock
-    # mock_client = mock.AsyncMock()
-    # mock_client.set.return_value=None
-    # mock_client.get.side_effect = [b'test', b'']
-    # mock_from_url.return_value = mock_client
-
-    # Prerequisites
-    CONFIG.REDIS_HOST = "MOCK_REDIS_HOST"
-    CONFIG.REDIS_PORT = "MOCK_REDIS_PORT"
-    CONFIG.REDIS_PASSWORD = "MOCK_REDIS_PASSWORD"
-    CONFIG.REDIS_DB = 0
->>>>>>> 5a0b25fa
 
     conn = Redis(redis)
     await conn.set("test", "test", timeout_sec=0)
