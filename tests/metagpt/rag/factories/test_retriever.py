--- conflicted
+++ resolved
@@ -98,8 +98,6 @@
 
         assert isinstance(retriever, ChromaRetriever)
 
-<<<<<<< HEAD
-=======
     def test_get_retriever_with_milvus_config(self, mocker, mock_milvus_vector_store, mock_embedding):
         mock_config = MilvusRetrieverConfig(uri="/path/to/milvus.db", collection_name="test_collection")
         mocker.patch("metagpt.rag.factories.retriever.MilvusVectorStore", return_value=mock_milvus_vector_store)
@@ -108,7 +106,6 @@
 
         assert isinstance(retriever, MilvusRetriever)
 
->>>>>>> 07d4be2d
     def test_get_retriever_with_es_config(self, mocker, mock_es_vector_store, mock_embedding):
         mock_config = ElasticsearchRetrieverConfig(store_config=ElasticsearchStoreConfig())
         mocker.patch("metagpt.rag.factories.retriever.ElasticsearchStore", return_value=mock_es_vector_store)
