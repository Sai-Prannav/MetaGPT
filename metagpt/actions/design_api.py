#!/usr/bin/env python
# -*- coding: utf-8 -*-
"""
@Time    : 2023/5/11 19:26
@Author  : alexanderwu
@File    : design_api.py
"""
import shutil
from pathlib import Path
from typing import List

from metagpt.actions import Action, ActionOutput
from metagpt.const import WORKSPACE_ROOT
from metagpt.logs import logger
from metagpt.utils.common import CodeParser
from metagpt.utils.json_to_markdown import json_to_markdown
from metagpt.utils.mermaid import mermaid_to_file

PROMPT_TEMPLATE = """
# Context
{context}

## Format example
{format_example}
-----
Role: You are an architect; the goal is to design a SOTA PEP8-compliant python system; make the best use of good open source tools
Requirement: Fill in the following missing information based on the context, each section name is a key in json
Max Output: 8192 chars or 2048 tokens. Try to use them up.

## Implementation approach: Provide as Plain text. Analyze the difficult points of the requirements, select the appropriate open-source framework.

## Python package name: Provide as Python str with python triple quoto, concise and clear, characters only use a combination of all lowercase and underscores

## File list: Provided as Python list[str], the list of ONLY REQUIRED files needed to write the program(LESS IS MORE!). Only need relative paths, comply with PEP8 standards. ALWAYS write a main.py or app.py here

## Data structures and interface definitions: Use mermaid classDiagram code syntax, including classes (INCLUDING __init__ method) and functions (with type annotations), CLEARLY MARK the RELATIONSHIPS between classes, and comply with PEP8 standards. The data structures SHOULD BE VERY DETAILED and the API should be comprehensive with a complete design. 

## Program call flow: Use sequenceDiagram code syntax, COMPLETE and VERY DETAILED, using CLASSES AND API DEFINED ABOVE accurately, covering the CRUD AND INIT of each object, SYNTAX MUST BE CORRECT.

## Anything UNCLEAR: Provide as Plain text. Make clear here.

output a properly formatted JSON, wrapped inside [CONTENT][/CONTENT] like format example,
and only output the json inside this tag, nothing else
"""
FORMAT_EXAMPLE = """
[CONTENT]
{
    "Implementation approach": "We will ...",
    "Python package name": "snake_game",
    "File list": ["main.py"],
    "Data structures and interface definitions": '
    classDiagram
        class Game{
            +int score
        }
        ...
        Game "1" -- "1" Food: has
    ',
    "Program call flow": '
    sequenceDiagram
        participant M as Main
        ...
        G->>M: end game
    ',
    "Anything UNCLEAR": "The requirement is clear to me."
}
[/CONTENT]
"""
OUTPUT_MAPPING = {
    "Implementation approach": (str, ...),
    "Python package name": (str, ...),
    "File list": (List[str], ...),
    "Data structures and interface definitions": (str, ...),
    "Program call flow": (str, ...),
    "Anything UNCLEAR": (str, ...),
}


class WriteDesign(Action):
    def __init__(self, name, context=None, llm=None):
        super().__init__(name, context, llm)
        self.desc = (
            "Based on the PRD, think about the system design, and design the corresponding APIs, "
            "data structures, library tables, processes, and paths. Please provide your design, feedback "
            "clearly and in detail."
        )

    def recreate_workspace(self, workspace: Path):
        try:
            shutil.rmtree(workspace)
        except FileNotFoundError:
            pass  # Folder does not exist, but we don't care
        workspace.mkdir(parents=True, exist_ok=True)

<<<<<<< HEAD
    def _save_prd(self, docs_path, resources_path, context):
        prd_file = docs_path / "prd.md"
        if context[-1].instruct_content and context[-1].instruct_content.dict()["Competitive Quadrant Chart"]:
            quadrant_chart = context[-1].instruct_content.dict()["Competitive Quadrant Chart"]
            mermaid_to_file(quadrant_chart, resources_path / "competitive_analysis")

        if context[-1].instruct_content:
            logger.info(f"Saving PRD to {prd_file}")
            prd_file.write_text(json_to_markdown(context[-1].instruct_content.dict()))

    def _save_system_design(self, docs_path, resources_path, system_design):
        data_api_design = system_design.instruct_content.dict()[
            "Data structures and interface definitions"
        ]  # CodeParser.parse_code(block="Data structures and interface definitions", text=content)
        seq_flow = system_design.instruct_content.dict()[
            "Program call flow"
        ]  # CodeParser.parse_code(block="Program call flow", text=content)
        mermaid_to_file(data_api_design, resources_path / "data_api_design")
        mermaid_to_file(seq_flow, resources_path / "seq_flow")
        system_design_file = docs_path / "system_design.md"
=======
    async  def _save_prd(self, docs_path, resources_path, prd):
        prd_file = docs_path / 'prd.md'
        quadrant_chart = CodeParser.parse_code(block="Competitive Quadrant Chart", text=prd)
        await mermaid_to_file(quadrant_chart, resources_path / 'competitive_analysis')
        logger.info(f"Saving PRD to {prd_file}")
        prd_file.write_text(prd)

    async  def _save_system_design(self, docs_path, resources_path, content):
        data_api_design = CodeParser.parse_code(block="Data structures and interface definitions", text=content)
        seq_flow = CodeParser.parse_code(block="Program call flow", text=content)
        await mermaid_to_file(data_api_design, resources_path / 'data_api_design')
        await mermaid_to_file(seq_flow, resources_path / 'seq_flow')
        system_design_file = docs_path / 'system_design.md'
>>>>>>> 13337389
        logger.info(f"Saving System Designs to {system_design_file}")
        system_design_file.write_text((json_to_markdown(system_design.instruct_content.dict())))

    async  def _save(self, context, system_design):
        if isinstance(system_design, ActionOutput):
            ws_name = system_design.instruct_content.dict()["Python package name"]
        else:
            ws_name = CodeParser.parse_str(block="Python package name", text=system_design)
        workspace = WORKSPACE_ROOT / ws_name
        self.recreate_workspace(workspace)
        docs_path = workspace / "docs"
        resources_path = workspace / "resources"
        docs_path.mkdir(parents=True, exist_ok=True)
        resources_path.mkdir(parents=True, exist_ok=True)
<<<<<<< HEAD
        self._save_prd(docs_path, resources_path, context)
        self._save_system_design(docs_path, resources_path, system_design)
=======
        await self._save_prd(docs_path, resources_path, context[-1].content)
        await self._save_system_design(docs_path, resources_path, content)
>>>>>>> 13337389

    async def run(self, context):
        prompt = PROMPT_TEMPLATE.format(context=context, format_example=FORMAT_EXAMPLE)
        # system_design = await self._aask(prompt)
<<<<<<< HEAD
        system_design = await self._aask_json_v1(prompt, "system_design", OUTPUT_MAPPING)
        self._save(context, system_design)
        return system_design
=======
        system_design = await self._aask_v1(prompt, "system_design", OUTPUT_MAPPING)
        await self._save(context, system_design)
        return system_design
    
>>>>>>> 13337389
<|MERGE_RESOLUTION|>--- conflicted
+++ resolved
@@ -92,46 +92,30 @@
             pass  # Folder does not exist, but we don't care
         workspace.mkdir(parents=True, exist_ok=True)
 
-<<<<<<< HEAD
-    def _save_prd(self, docs_path, resources_path, context):
+    async def _save_prd(self, docs_path, resources_path, context):
         prd_file = docs_path / "prd.md"
         if context[-1].instruct_content and context[-1].instruct_content.dict()["Competitive Quadrant Chart"]:
             quadrant_chart = context[-1].instruct_content.dict()["Competitive Quadrant Chart"]
-            mermaid_to_file(quadrant_chart, resources_path / "competitive_analysis")
+            await mermaid_to_file(quadrant_chart, resources_path / "competitive_analysis")
 
         if context[-1].instruct_content:
             logger.info(f"Saving PRD to {prd_file}")
             prd_file.write_text(json_to_markdown(context[-1].instruct_content.dict()))
 
-    def _save_system_design(self, docs_path, resources_path, system_design):
+    async def _save_system_design(self, docs_path, resources_path, system_design):
         data_api_design = system_design.instruct_content.dict()[
             "Data structures and interface definitions"
         ]  # CodeParser.parse_code(block="Data structures and interface definitions", text=content)
         seq_flow = system_design.instruct_content.dict()[
             "Program call flow"
         ]  # CodeParser.parse_code(block="Program call flow", text=content)
-        mermaid_to_file(data_api_design, resources_path / "data_api_design")
-        mermaid_to_file(seq_flow, resources_path / "seq_flow")
+        await mermaid_to_file(data_api_design, resources_path / "data_api_design")
+        await mermaid_to_file(seq_flow, resources_path / "seq_flow")
         system_design_file = docs_path / "system_design.md"
-=======
-    async  def _save_prd(self, docs_path, resources_path, prd):
-        prd_file = docs_path / 'prd.md'
-        quadrant_chart = CodeParser.parse_code(block="Competitive Quadrant Chart", text=prd)
-        await mermaid_to_file(quadrant_chart, resources_path / 'competitive_analysis')
-        logger.info(f"Saving PRD to {prd_file}")
-        prd_file.write_text(prd)
-
-    async  def _save_system_design(self, docs_path, resources_path, content):
-        data_api_design = CodeParser.parse_code(block="Data structures and interface definitions", text=content)
-        seq_flow = CodeParser.parse_code(block="Program call flow", text=content)
-        await mermaid_to_file(data_api_design, resources_path / 'data_api_design')
-        await mermaid_to_file(seq_flow, resources_path / 'seq_flow')
-        system_design_file = docs_path / 'system_design.md'
->>>>>>> 13337389
         logger.info(f"Saving System Designs to {system_design_file}")
         system_design_file.write_text((json_to_markdown(system_design.instruct_content.dict())))
 
-    async  def _save(self, context, system_design):
+    async def _save(self, context, system_design):
         if isinstance(system_design, ActionOutput):
             ws_name = system_design.instruct_content.dict()["Python package name"]
         else:
@@ -142,24 +126,12 @@
         resources_path = workspace / "resources"
         docs_path.mkdir(parents=True, exist_ok=True)
         resources_path.mkdir(parents=True, exist_ok=True)
-<<<<<<< HEAD
-        self._save_prd(docs_path, resources_path, context)
-        self._save_system_design(docs_path, resources_path, system_design)
-=======
-        await self._save_prd(docs_path, resources_path, context[-1].content)
-        await self._save_system_design(docs_path, resources_path, content)
->>>>>>> 13337389
+        await self._save_prd(docs_path, resources_path, context)
+        await self._save_system_design(docs_path, resources_path, system_design)
 
     async def run(self, context):
         prompt = PROMPT_TEMPLATE.format(context=context, format_example=FORMAT_EXAMPLE)
         # system_design = await self._aask(prompt)
-<<<<<<< HEAD
         system_design = await self._aask_json_v1(prompt, "system_design", OUTPUT_MAPPING)
-        self._save(context, system_design)
-        return system_design
-=======
-        system_design = await self._aask_v1(prompt, "system_design", OUTPUT_MAPPING)
         await self._save(context, system_design)
-        return system_design
-    
->>>>>>> 13337389
+        return system_design