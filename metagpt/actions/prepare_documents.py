#!/usr/bin/env python
# -*- coding: utf-8 -*-
"""
@Time    : 2023/11/20
@Author  : mashenquan
@File    : prepare_documents.py
@Desc: PrepareDocuments Action: initialize project folder and add new requirements to docs/requirements.txt.
        RFC 135 2.2.3.5.1.
"""
import shutil
from pathlib import Path
from typing import Optional

from pydantic import Field

from metagpt.actions import Action, ActionOutput
from metagpt.config import CONFIG
from metagpt.const import DOCS_FILE_REPO, REQUIREMENT_FILENAME
<<<<<<< HEAD
from metagpt.llm import LLM
from metagpt.provider.base_gpt_api import BaseGPTAPI
=======
>>>>>>> 1ab0ae99
from metagpt.schema import Document
from metagpt.utils.file_repository import FileRepository
from metagpt.utils.git_repository import GitRepository


class PrepareDocuments(Action):
    """PrepareDocuments Action: initialize project folder and add new requirements to docs/requirements.txt."""

<<<<<<< HEAD
    name: str = "PrepareDocuments"
    context: Optional[str] = None
    llm: BaseGPTAPI = Field(default_factory=LLM)

=======
>>>>>>> 1ab0ae99
    def _init_repo(self):
        """Initialize the Git environment."""
        path = CONFIG.project_path
        if not path:
            name = CONFIG.project_name or FileRepository.new_filename()
            path = Path(CONFIG.workspace_path) / name

        if path.exists() and not CONFIG.inc:
            shutil.rmtree(path)
        CONFIG.git_repo = GitRepository(local_path=path, auto_init=True)

    async def run(self, with_messages, **kwargs):
        """Create and initialize the workspace folder, initialize the Git environment."""
        self._init_repo()

        # Write the newly added requirements from the main parameter idea to `docs/requirement.txt`.
        doc = Document(root_path=DOCS_FILE_REPO, filename=REQUIREMENT_FILENAME, content=with_messages[0].content)
        await FileRepository.save_file(filename=REQUIREMENT_FILENAME, content=doc.content, relative_path=DOCS_FILE_REPO)

        # Send a Message notification to the WritePRD action, instructing it to process requirements using
        # `docs/requirement.txt` and `docs/prds/`.
        return ActionOutput(content=doc.content, instruct_content=doc)<|MERGE_RESOLUTION|>--- conflicted
+++ resolved
@@ -16,11 +16,8 @@
 from metagpt.actions import Action, ActionOutput
 from metagpt.config import CONFIG
 from metagpt.const import DOCS_FILE_REPO, REQUIREMENT_FILENAME
-<<<<<<< HEAD
 from metagpt.llm import LLM
 from metagpt.provider.base_gpt_api import BaseGPTAPI
-=======
->>>>>>> 1ab0ae99
 from metagpt.schema import Document
 from metagpt.utils.file_repository import FileRepository
 from metagpt.utils.git_repository import GitRepository
@@ -28,14 +25,10 @@
 
 class PrepareDocuments(Action):
     """PrepareDocuments Action: initialize project folder and add new requirements to docs/requirements.txt."""
-
-<<<<<<< HEAD
     name: str = "PrepareDocuments"
     context: Optional[str] = None
     llm: BaseGPTAPI = Field(default_factory=LLM)
 
-=======
->>>>>>> 1ab0ae99
     def _init_repo(self):
         """Initialize the Git environment."""
         path = CONFIG.project_path
