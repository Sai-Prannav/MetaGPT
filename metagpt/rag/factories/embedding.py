"""RAG Embedding Factory."""
from __future__ import annotations

<<<<<<< HEAD
from typing import Any, Optional

from llama_index.core.embeddings import BaseEmbedding
from llama_index.embeddings.azure_openai import AzureOpenAIEmbedding

from metagpt.config2 import Config
=======
from typing import Any

from llama_index.core.embeddings import BaseEmbedding
from llama_index.embeddings.azure_openai import AzureOpenAIEmbedding
from llama_index.embeddings.gemini import GeminiEmbedding
from llama_index.embeddings.ollama import OllamaEmbedding
from llama_index.embeddings.openai import OpenAIEmbedding

from metagpt.config2 import config
>>>>>>> 07d4be2d
from metagpt.configs.embedding_config import EmbeddingType
from metagpt.configs.llm_config import LLMType
from metagpt.rag.factories.base import GenericFactory


class RAGEmbeddingFactory(GenericFactory):
    """Create LlamaIndex Embedding with MetaGPT's embedding config."""

    def __init__(self, config: Optional[Config] = None):
        creators = {
            EmbeddingType.OPENAI: self._create_openai,
            EmbeddingType.AZURE: self._create_azure,
            EmbeddingType.GEMINI: self._create_gemini,
            EmbeddingType.OLLAMA: self._create_ollama,
            # For backward compatibility
            LLMType.OPENAI: self._create_openai,
            LLMType.AZURE: self._create_azure,
        }
        super().__init__(creators)
        self.config = config if config else Config.default()

    def get_rag_embedding(self, key: EmbeddingType = None) -> BaseEmbedding:
        """Key is EmbeddingType."""
        return super().get_instance(key or self._resolve_embedding_type())

    def _resolve_embedding_type(self) -> EmbeddingType | LLMType:
        """Resolves the embedding type.

        If the embedding type is not specified, for backward compatibility, it checks if the LLM API type is either OPENAI or AZURE.
        Raise TypeError if embedding type not found.
        """
        if self.config.embedding.api_type:
            return self.config.embedding.api_type

        if self.config.llm.api_type in [LLMType.OPENAI, LLMType.AZURE]:
            return self.config.llm.api_type

        raise TypeError("To use RAG, please set your embedding in config2.yaml.")

    def _create_openai(self) -> "OpenAIEmbedding":
        from llama_index.embeddings.openai import OpenAIEmbedding

        params = dict(
            api_key=self.config.embedding.api_key or self.config.llm.api_key,
            api_base=self.config.embedding.base_url or self.config.llm.base_url,
        )

        self._try_set_model_and_batch_size(params)

        return OpenAIEmbedding(**params)

    def _create_azure(self) -> AzureOpenAIEmbedding:
        params = dict(
            api_key=self.config.embedding.api_key or self.config.llm.api_key,
            azure_endpoint=self.config.embedding.base_url or self.config.llm.base_url,
            api_version=self.config.embedding.api_version or self.config.llm.api_version,
        )

        self._try_set_model_and_batch_size(params)

        return AzureOpenAIEmbedding(**params)

    def _create_gemini(self) -> "GeminiEmbedding":
        from llama_index.embeddings.gemini import GeminiEmbedding

        params = dict(
            api_key=self.config.embedding.api_key,
            api_base=self.config.embedding.base_url,
        )

<<<<<<< HEAD
        self._try_set_model_and_batch_size(params)

        return GeminiEmbedding(**params)

    def _create_ollama(self) -> "OllamaEmbedding":
        from llama_index.embeddings.ollama import OllamaEmbedding

        params = dict(
            base_url=self.config.embedding.base_url,
=======
    def get_rag_embedding(self, key: EmbeddingType = None) -> BaseEmbedding:
        """Key is EmbeddingType."""
        return super().get_instance(key or self._resolve_embedding_type())

    def _resolve_embedding_type(self) -> EmbeddingType | LLMType:
        """Resolves the embedding type.

        If the embedding type is not specified, for backward compatibility, it checks if the LLM API type is either OPENAI or AZURE.
        Raise TypeError if embedding type not found.
        """
        if config.embedding.api_type:
            return config.embedding.api_type

        if config.llm.api_type in [LLMType.OPENAI, LLMType.AZURE]:
            return config.llm.api_type

        raise TypeError("To use RAG, please set your embedding in config2.yaml.")

    def _create_openai(self) -> OpenAIEmbedding:
        params = dict(
            api_key=config.embedding.api_key or config.llm.api_key,
            api_base=config.embedding.base_url or config.llm.base_url,
>>>>>>> 07d4be2d
        )

        self._try_set_model_and_batch_size(params)

<<<<<<< HEAD
=======
        return OpenAIEmbedding(**params)

    def _create_azure(self) -> AzureOpenAIEmbedding:
        params = dict(
            api_key=config.embedding.api_key or config.llm.api_key,
            azure_endpoint=config.embedding.base_url or config.llm.base_url,
            api_version=config.embedding.api_version or config.llm.api_version,
        )

        self._try_set_model_and_batch_size(params)

        return AzureOpenAIEmbedding(**params)

    def _create_gemini(self) -> GeminiEmbedding:
        params = dict(
            api_key=config.embedding.api_key,
            api_base=config.embedding.base_url,
        )

        self._try_set_model_and_batch_size(params)

        return GeminiEmbedding(**params)

    def _create_ollama(self) -> OllamaEmbedding:
        params = dict(
            base_url=config.embedding.base_url,
        )

        self._try_set_model_and_batch_size(params)

>>>>>>> 07d4be2d
        return OllamaEmbedding(**params)

    def _try_set_model_and_batch_size(self, params: dict):
        """Set the model_name and embed_batch_size only when they are specified."""
<<<<<<< HEAD
        if self.config.embedding.model:
            params["model_name"] = self.config.embedding.model

        if self.config.embedding.embed_batch_size:
            params["embed_batch_size"] = self.config.embedding.embed_batch_size
=======
        if config.embedding.model:
            params["model_name"] = config.embedding.model

        if config.embedding.embed_batch_size:
            params["embed_batch_size"] = config.embedding.embed_batch_size
>>>>>>> 07d4be2d

    def _raise_for_key(self, key: Any):
        raise ValueError(f"The embedding type is currently not supported: `{type(key)}`, {key}")


def get_rag_embedding(key: EmbeddingType = None, config: Optional[Config] = None):
    return RAGEmbeddingFactory(config=config).get_rag_embedding(key)<|MERGE_RESOLUTION|>--- conflicted
+++ resolved
@@ -1,15 +1,7 @@
 """RAG Embedding Factory."""
 from __future__ import annotations
 
-<<<<<<< HEAD
 from typing import Any, Optional
-
-from llama_index.core.embeddings import BaseEmbedding
-from llama_index.embeddings.azure_openai import AzureOpenAIEmbedding
-
-from metagpt.config2 import Config
-=======
-from typing import Any
 
 from llama_index.core.embeddings import BaseEmbedding
 from llama_index.embeddings.azure_openai import AzureOpenAIEmbedding
@@ -17,8 +9,7 @@
 from llama_index.embeddings.ollama import OllamaEmbedding
 from llama_index.embeddings.openai import OpenAIEmbedding
 
-from metagpt.config2 import config
->>>>>>> 07d4be2d
+from metagpt.config2 import Config
 from metagpt.configs.embedding_config import EmbeddingType
 from metagpt.configs.llm_config import LLMType
 from metagpt.rag.factories.base import GenericFactory
@@ -89,7 +80,6 @@
             api_base=self.config.embedding.base_url,
         )
 
-<<<<<<< HEAD
         self._try_set_model_and_batch_size(params)
 
         return GeminiEmbedding(**params)
@@ -99,84 +89,19 @@
 
         params = dict(
             base_url=self.config.embedding.base_url,
-=======
-    def get_rag_embedding(self, key: EmbeddingType = None) -> BaseEmbedding:
-        """Key is EmbeddingType."""
-        return super().get_instance(key or self._resolve_embedding_type())
-
-    def _resolve_embedding_type(self) -> EmbeddingType | LLMType:
-        """Resolves the embedding type.
-
-        If the embedding type is not specified, for backward compatibility, it checks if the LLM API type is either OPENAI or AZURE.
-        Raise TypeError if embedding type not found.
-        """
-        if config.embedding.api_type:
-            return config.embedding.api_type
-
-        if config.llm.api_type in [LLMType.OPENAI, LLMType.AZURE]:
-            return config.llm.api_type
-
-        raise TypeError("To use RAG, please set your embedding in config2.yaml.")
-
-    def _create_openai(self) -> OpenAIEmbedding:
-        params = dict(
-            api_key=config.embedding.api_key or config.llm.api_key,
-            api_base=config.embedding.base_url or config.llm.base_url,
->>>>>>> 07d4be2d
         )
 
         self._try_set_model_and_batch_size(params)
 
-<<<<<<< HEAD
-=======
-        return OpenAIEmbedding(**params)
-
-    def _create_azure(self) -> AzureOpenAIEmbedding:
-        params = dict(
-            api_key=config.embedding.api_key or config.llm.api_key,
-            azure_endpoint=config.embedding.base_url or config.llm.base_url,
-            api_version=config.embedding.api_version or config.llm.api_version,
-        )
-
-        self._try_set_model_and_batch_size(params)
-
-        return AzureOpenAIEmbedding(**params)
-
-    def _create_gemini(self) -> GeminiEmbedding:
-        params = dict(
-            api_key=config.embedding.api_key,
-            api_base=config.embedding.base_url,
-        )
-
-        self._try_set_model_and_batch_size(params)
-
-        return GeminiEmbedding(**params)
-
-    def _create_ollama(self) -> OllamaEmbedding:
-        params = dict(
-            base_url=config.embedding.base_url,
-        )
-
-        self._try_set_model_and_batch_size(params)
-
->>>>>>> 07d4be2d
         return OllamaEmbedding(**params)
 
     def _try_set_model_and_batch_size(self, params: dict):
         """Set the model_name and embed_batch_size only when they are specified."""
-<<<<<<< HEAD
         if self.config.embedding.model:
             params["model_name"] = self.config.embedding.model
 
         if self.config.embedding.embed_batch_size:
             params["embed_batch_size"] = self.config.embedding.embed_batch_size
-=======
-        if config.embedding.model:
-            params["model_name"] = config.embedding.model
-
-        if config.embedding.embed_batch_size:
-            params["embed_batch_size"] = config.embedding.embed_batch_size
->>>>>>> 07d4be2d
 
     def _raise_for_key(self, key: Any):
         raise ValueError(f"The embedding type is currently not supported: `{type(key)}`, {key}")
