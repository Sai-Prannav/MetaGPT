--- conflicted
+++ resolved
@@ -5,10 +5,7 @@
 from pathlib import Path
 from typing import Any, List, Optional, Set, Union
 
-<<<<<<< HEAD
 import fsspec
-=======
->>>>>>> 07d4be2d
 from llama_index.core import SimpleDirectoryReader
 from llama_index.core.callbacks.base import CallbackManager
 from llama_index.core.embeddings import BaseEmbedding
@@ -43,17 +40,13 @@
     get_retriever,
 )
 from metagpt.rag.interface import NoEmbedding, RAGObject
-<<<<<<< HEAD
+from metagpt.rag.parsers import OmniParse
 from metagpt.rag.retrievers.base import (
     DeletableRAGRetriever,
     ModifiableRAGRetriever,
     PersistableRAGRetriever,
     QueryableRAGRetriever,
 )
-=======
-from metagpt.rag.parsers import OmniParse
-from metagpt.rag.retrievers.base import ModifiableRAGRetriever, PersistableRAGRetriever
->>>>>>> 07d4be2d
 from metagpt.rag.retrievers.hybrid_retriever import SimpleHybridRetriever
 from metagpt.rag.schema import (
     BaseIndexConfig,
@@ -92,10 +85,7 @@
             callback_manager=callback_manager,
         )
         self._transformations = transformations or self._default_transformations()
-<<<<<<< HEAD
         self._filenames = set()
-=======
->>>>>>> 07d4be2d
 
     @classmethod
     def from_docs(
@@ -126,14 +116,10 @@
         if not input_dir and not input_files:
             raise ValueError("Must provide either `input_dir` or `input_files`.")
 
-<<<<<<< HEAD
-        documents = SimpleDirectoryReader(input_dir=input_dir, input_files=input_files, fs=fs).load_data()
-=======
         file_extractor = cls._get_file_extractor()
         documents = SimpleDirectoryReader(
-            input_dir=input_dir, input_files=input_files, file_extractor=file_extractor
+            input_dir=input_dir, input_files=input_files, file_extractor=file_extractor, fs=fs
         ).load_data()
->>>>>>> 07d4be2d
         cls._fix_document_metadata(documents)
 
         transformations = transformations or cls._default_transformations()
@@ -174,11 +160,7 @@
         if not objs and any(isinstance(config, BM25RetrieverConfig) for config in retriever_configs):
             raise ValueError("In BM25RetrieverConfig, Objs must not be empty.")
 
-<<<<<<< HEAD
         nodes = cls.get_obj_nodes(objs)
-=======
-        nodes = [ObjectNode(text=obj.rag_key(), metadata=ObjectNode.get_obj_metadata(obj)) for obj in objs]
->>>>>>> 07d4be2d
 
         return cls._from_nodes(
             nodes=nodes,
@@ -404,11 +386,10 @@
     def _default_transformations():
         return [SentenceSplitter()]
 
-<<<<<<< HEAD
     @property
     def filenames(self) -> Set[str]:
         return self._filenames
-=======
+
     @staticmethod
     def _get_file_extractor() -> dict[str:BaseReader]:
         """
@@ -427,5 +408,4 @@
             )
             file_extractor[".pdf"] = pdf_parser
 
-        return file_extractor
->>>>>>> 07d4be2d
+        return file_extractor