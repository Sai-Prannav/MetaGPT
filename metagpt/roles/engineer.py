--- conflicted
+++ resolved
@@ -187,17 +187,11 @@
             return None
         msg = self._rc.news[0]
         if msg.cause_by in write_code_filters:
-<<<<<<< HEAD
-            await self._new_code_actions()
-            return self._rc.todo
-        if msg.cause_by in summarize_code_filters and msg.sent_from == any_to_str(self):
-=======
             logger.info(f"TODO WriteCode:{msg.json()}")
             await self._new_code_actions()
             return self._rc.todo
         if msg.cause_by in summarize_code_filters and msg.sent_from == any_to_str(self):
             logger.info(f"TODO SummarizeCode:{msg.json()}")
->>>>>>> dac4be4b
             await self._new_summarize_actions()
             return self._rc.todo
         return None
