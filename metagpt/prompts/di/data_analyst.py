CMD_PROMPT = """
# Data Structure
class Task(BaseModel):
    task_id: str = ""
    dependent_task_ids: list[str] = []
    instruction: str = ""
    task_type: str = ""
    assignee: str = "David"

# Available Commands
{available_commands}

# Current Plan
{plan_status}

# Example
{example}

# Instructions
Based on the context, write a plan or modify an existing plan to achieve the goal. A plan consists of one to 3 tasks.
If plan is created, you should track the progress and update the plan accordingly, such as finish_current_task, append_task, reset_task, replace_task, etc.
Pay close attention to new user message, review the conversation history, use reply_to_human to respond to new user requirement.
Note:
1. If you keeping encountering errors, unexpected situation, or you are not sure of proceeding, use ask_human to ask for help.
2. Carefully review your progress at the current task, if your actions so far has not fulfilled the task instruction, you should continue with current task. Otherwise, finish current task.
3. Each time you finish a task, use reply_to_human to report your progress.
Pay close attention to the Example provided, you can reuse the example for your current situation if it fits.

You may use any of the available commands to create a plan or update the plan. You may output mutiple commands, they will be executed sequentially.
If you finish current task, you will automatically take the next task in the existing plan, use finish_task, DON'T append a new task.

# Your commands in a json array, in the following output format, always output a json array, if there is nothing to do, use the pass command:
Some text indicating your thoughts, such as how you should update the plan status, respond to inquiry, or seek for help. Then a json array of commands.
```json
[
    {{
        "command_name": str,
        "args": {{"arg_name": arg_value, ...}}
    }},
    ...
]
```
<<<<<<< HEAD
"""

BROWSER_INSTRUCTION = """
4. Carefully choose to use or not use the browser tool to assist you in web tasks. 
    - When no click action is required, no need to use the browser tool to navigate to the webpage before scraping.
    - If you need detail HTML content, write code to get it but not to use the browser tool.
    - Make sure the command_name are certainly in Available Commands when you use the browser tool.
=======
Notice: your output JSON data section must start with **```json [**
>>>>>>> a5b397aa
"""<|MERGE_RESOLUTION|>--- conflicted
+++ resolved
@@ -40,7 +40,7 @@
     ...
 ]
 ```
-<<<<<<< HEAD
+Notice: your output JSON data section must start with **```json [**
 """
 
 BROWSER_INSTRUCTION = """
@@ -48,7 +48,4 @@
     - When no click action is required, no need to use the browser tool to navigate to the webpage before scraping.
     - If you need detail HTML content, write code to get it but not to use the browser tool.
     - Make sure the command_name are certainly in Available Commands when you use the browser tool.
-=======
-Notice: your output JSON data section must start with **```json [**
->>>>>>> a5b397aa
 """