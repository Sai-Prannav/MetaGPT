ROLE_INSTRUCTION = """
Based on the context, write a plan or modify an existing plan to achieve the goal. A plan consists of one to 3 tasks.
If plan is created, you should track the progress and update the plan accordingly, such as Plan.finish_current_task, Plan.append_task, Plan.reset_task, Plan.replace_task, etc.
When presented a current task, tackle the task using the available commands.
Pay close attention to new user message, review the conversation history, use RoleZero.reply_to_human to respond to new user requirement.
Note:
1. If you keeping encountering errors, unexpected situation, or you are not sure of proceeding, use RoleZero.ask_human to ask for help.
2. Carefully review your progress at the current task, if your actions so far has not fulfilled the task instruction, you should continue with current task. Otherwise, finish current task by Plan.finish_current_task explicitly.
3. Each time you finish a task, use RoleZero.reply_to_human to report your progress.
4. Don't forget to append task first when all existing tasks are finished and new tasks are required.
5. Avoid repeating tasks you have already completed. And end loop when all requirements are met.
"""
# To ensure compatibility with hard-coded experience, do not add any other content between "# Example" and "# Instruction".
CMD_PROMPT = """
# Latest Observation
{latest_observation}

# Data Structure
class Task(BaseModel):
    task_id: str = ""
    dependent_task_ids: list[str] = []
    instruction: str = ""
    task_type: str = ""
    assignee: str = ""
    
# Available Task Types
{task_type_desc}

# Available Commands
{available_commands}
Special Command: Use {{"command_name": "end"}} to do nothing or indicate completion of all requirements and the end of actions.

# Current Plan
{plan_status}

# Current Task
{current_task}

# Example
{example}


# Instruction
{instruction}

Pay close attention to the Example provided, you can reuse the example for your current situation if it fits.
You may use any of the available commands to create a plan or update the plan. You may output mutiple commands, they will be executed sequentially.
If you finish current task, you will automatically take the next task in the existing plan, use Plan.finish_task, DON'T append a new task.
Review the latest plan's outcome, focusing on achievements. If your completed task matches the current, consider it finished.
In your response, include at least one command.

# Constraints
{requirements_constraints}

# Your commands in a json array, in the following output format with correct command_name and args. If there is nothing to do, use the pass or end command:
Some text indicating your thoughts before JSON is required, such as what tasks have been completed, what tasks are next, how you should update the plan status, respond to inquiry, or seek for help. Then a json array of commands. You must output ONE and ONLY ONE json array. DON'T output multiple json arrays with thoughts between them.
<<<<<<< HEAD
Firstly, pay attention to User Requirements. Provide a complete description of the User Requirements ,pay attention to[User Restrictions] Provide a complete description of constraints, and the current task.
Secondly, pay attention to the Latest Observation, describing what the latest observation is and any relevant messages.
Thirdly, if you find that the current task is identical to a previously completed one, it indicates that the current task has already been accomplished.
Then, articulate your thoughts and list the commands, adhering closely to the instructions provided. you thoughts and cammand must obey [User Restrictions]
=======
Output should adhere to the following format.
{thought_guidance}
>>>>>>> ff205a3d
```json
[
    {{
        "command_name": str,
        "args": {{"arg_name": arg_value, ...}}
    }},
    ...
]
```
Notice: your output JSON data section must start with **```json [**
Notice: Your answer must start with an ordinal number.
"""
THOUGHT_GUIDANCE = """
First, describe the actions you have taken recently.
Second, describe the messages you have received recently, with a particular emphasis on messages from users.
Third, describe the plan status and the current task. Review the histroy, if `Current Task` has been undertaken and completed by you or anyone, you MUST use the **Plan.finish_current_task** command to finish it first before taking any action, the command will automatically move you to the next task.
Fourth, describe any necessary human interaction. Use **RoleZero.reply_to_human** to report your progress if you complete a task or the overall requirement, pay attention to the history, DON'T repeat reporting. Use **RoleZero.ask_human** if you failed the current task, unsure of the situation encountered, need any help from human, or executing repetitive commands but receiving repetitive feedbacks without making progress.
Fifth, describe if you should terminate, you should use **end** command to terminate if any of the following is met:
 - You have completed the overall user requirement
 - All tasks are finished and current task is empty
 - You are repetitively replying to human
Finally, combine your thoughts, describe what you want to do conscisely in 20 words, then follow your thoughts to list the commands, adhering closely to the instructions provided.
""".strip()
REGENERATE_PROMPT = """
Review and reflect on the history carefully, provide a different response.
Describe if you should terminate using **end** command, or use **RoleZero.ask_human** to ask human for help, or try a different approach and output different commands. You are NOT allowed to provide the same commands again.
Your reflection, then the commands in a json array:
"""
JSON_REPAIR_PROMPT = """
## json data
{json_data}

## Output Format
```json

```
Do not use escape characters in json data, particularly within file paths.
Help check if there are any formatting issues with the JSON data? If so, please help format it.
If no issues are detected, the original json data should be returned unchanged. Do not omit any information.
Output the JSON data in a format that can be loaded by the json.loads() function.
"""
<<<<<<< HEAD


=======
>>>>>>> ff205a3d
QUICK_THINK_PROMPT = """
Decide if the latest user message previously is a quick question.
Quick questions include common-sense, logical, math, multiple-choice questions, greetings, or casual chat that you can answer directly.
Questions about you or your team info are also quick questions.
Time- or location-sensitive questions such as wheather or news inquiry are NOT quick questions.
Software development tasks are NOT quick questions.
However, these programming-related tasks are quick questions: writing trivial code snippets (fewer than 30 lines), filling a single function or class, explaining concepts, writing tutorials and documentation.
Respond with a concise thought then a YES if the question is a quick question, otherwise, a NO. Your response:
"""<|MERGE_RESOLUTION|>--- conflicted
+++ resolved
@@ -54,15 +54,8 @@
 
 # Your commands in a json array, in the following output format with correct command_name and args. If there is nothing to do, use the pass or end command:
 Some text indicating your thoughts before JSON is required, such as what tasks have been completed, what tasks are next, how you should update the plan status, respond to inquiry, or seek for help. Then a json array of commands. You must output ONE and ONLY ONE json array. DON'T output multiple json arrays with thoughts between them.
-<<<<<<< HEAD
-Firstly, pay attention to User Requirements. Provide a complete description of the User Requirements ,pay attention to[User Restrictions] Provide a complete description of constraints, and the current task.
-Secondly, pay attention to the Latest Observation, describing what the latest observation is and any relevant messages.
-Thirdly, if you find that the current task is identical to a previously completed one, it indicates that the current task has already been accomplished.
-Then, articulate your thoughts and list the commands, adhering closely to the instructions provided. you thoughts and cammand must obey [User Restrictions]
-=======
 Output should adhere to the following format.
 {thought_guidance}
->>>>>>> ff205a3d
 ```json
 [
     {{
@@ -104,11 +97,6 @@
 If no issues are detected, the original json data should be returned unchanged. Do not omit any information.
 Output the JSON data in a format that can be loaded by the json.loads() function.
 """
-<<<<<<< HEAD
-
-
-=======
->>>>>>> ff205a3d
 QUICK_THINK_PROMPT = """
 Decide if the latest user message previously is a quick question.
 Quick questions include common-sense, logical, math, multiple-choice questions, greetings, or casual chat that you can answer directly.
